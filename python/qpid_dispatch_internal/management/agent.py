#
# Licensed to the Apache Software Foundation (ASF) under one
# or more contributor license agreements.  See the NOTICE file
# distributed with this work for additional information
# regarding copyright ownership.  The ASF licenses this file
# to you under the Apache License, Version 2.0 (the
# "License"); you may not use this file except in compliance
# with the License.  You may obtain a copy of the License at
#
#   http://www.apache.org/licenses/LICENSE-2.0
#
# Unless required by applicable law or agreed to in writing,
# software distributed under the License is distributed on an
# "AS IS" BASIS, WITHOUT WARRANTIES OR CONDITIONS OF ANY
# KIND, either express or implied.  See the License for the
# specific language governing permissions and limitations
# under the License
#

"""Agent implementing the server side of the AMQP management protocol.

Adapter layer between external attribute-value maps sent/received via the AMQP
management protocol and implementation objects (C or python) of the dispatch
router. Entity types are as described in qdrouter.json schema. Reading
configuration files is treated as a set of CREATE operations.

Maintains a set of L{EntityAdapter} that hold attribute maps reflecting the last
known attribute values of the implementation objects. Delegates management
operations to the correct adapter.

EntityAdapters are created/deleted in two ways:

- Externally by CREATE/DELETE operations (or loading config file)
- Internally by creation or deletion of corresponding implementation object.

Memory managment: The implementation is reponsible for informing the L{Agent}
when an implementation object is created and *before* it is deleted in the case
of a C object.

EntityAdapters can:

- Receive attribute maps via CREATE or UPDATE operations (reading configuration
  files is treated as a set of CREATE operations) and set configuration in the
  implementation objects.

- Refresh the adapters attribute map to reflect the current state of the
  implementation objects, to respond to READ or QUERY operations with up-to-date values.

To avoid confusion the term "update" is only used for the EntityAdapter updating
the implementation object. The term "refresh" is used for the EntityAdapter
getting current information from the implementation object.

## Threading:

The agent is locked to be thread safe, called in the following threads:
- Reading configuration file in initialization thread (no contention).
- Management requests arriving in multiple, concurrent connection threads.
- Implementation objects created/deleted in multiple, concurrent connection threads.

When refreshing attributes, the agent must also read C implementation object
data that may be updated in other threads.

# FIXME aconway 2015-02-09:
Temporary solution is to lock the entire dispatch router lock during full refresh.
Better solution coming soon...
"""

import traceback, json, pstats
from itertools import ifilter, chain
from traceback import format_exc
from threading import Lock
from cProfile import Profile
from cStringIO import StringIO
from ctypes import c_void_p, py_object, c_long
from subprocess import Popen
from ..dispatch import IoAdapter, LogAdapter, LOG_INFO, LOG_DEBUG, LOG_ERROR, TREATMENT_ANYCAST_CLOSEST
from qpid_dispatch.management.error import ManagementError, OK, CREATED, NO_CONTENT, STATUS_TEXT, \
    BadRequestStatus, InternalServerErrorStatus, NotImplementedStatus, NotFoundStatus
from qpid_dispatch.management.entity import camelcase
from .schema import ValidationError, SchemaEntity, EntityType
from .qdrouter import QdSchema
from ..router.message import Message
from ..router.address import Address


def dictstr(d):
    """Stringify a dict in the form 'k=v, k=v ...' instead of '{k:v, ...}'"""
    return ", ".join("%s=%r" % (k, v) for k, v in d.iteritems())

def required_property(prop, request):
    """Raise exception if required property is missing"""
    if not request.properties or prop not in request.properties:
        raise BadRequestStatus("No '%s' property: %s"%(prop, request))
    return request.properties[prop]

def not_implemented(operation, entity_type):
    """Raise NOT_IMPLEMENTED exception"""
    raise NotImplementedStatus("Operation '%s' not implemented on %s"  % (operation, entity_type))


class AtomicCount(object):
    """Simple atomic counter"""
    def __init__(self, count=0):
        self.count = count
        self.lock = Lock()

    def next(self):
        with self.lock:
            n = self.count
            self.count += 1
            return n


class Implementation(object):
    """Abstract implementation wrapper"""
    def __init__(self, entity_type, key):
        self.entity_type, self.key = entity_type, key


class CImplementation(Implementation):
    """Wrapper for a C implementation pointer"""
    def __init__(self, qd, entity_type, pointer):
        super(CImplementation, self).__init__(entity_type, pointer)
        fname = "qd_entity_refresh_" + entity_type.short_name.replace('.', '_')
        self.refreshfn = qd.function(fname, c_long, [py_object, c_void_p])

    def refresh_entity(self, attributes):
        return self.refreshfn(attributes, self.key) or True


class PythonImplementation(Implementation):
    """Wrapper for a Python implementation object"""
    def __init__(self, entity_type, impl):
        """impl.refresh_entity(attributes) must be a valid function call"""
        super(PythonImplementation, self).__init__(entity_type, id(impl))
        self.refresh_entity = impl.refresh_entity


class EntityAdapter(SchemaEntity):
    """
    Base class for agent entities with operations as well as attributes.
    """

    def __init__(self, agent, entity_type, attributes=None, validate=True):
        """
        @para agent: Containing L{Agent}
        @param entity_type: L{EntityType}
        @param attributes: Attribute name:value map
        @param validate: If true, validate the entity.
        """
        super(EntityAdapter, self).__init__(entity_type, attributes or {}, validate=validate)
        # Direct __dict__ access to avoid validation as schema attributes
        self.__dict__['_agent'] = agent
        self.__dict__['_log'] = agent.log
        self.__dict__['_qd'] = agent.qd
        self.__dict__['_dispatch'] = agent.dispatch
        self.__dict__['_implementations'] = []

    def validate(self, **kwargs):
        """Set default identity and name if not already set, then do schema validation"""
        identity = self.attributes.get("identity")
        if not identity:
            self.attributes[u"identity"] = "%s/%s" % (self.entity_type.short_name, self._identifier())
        self.attributes.setdefault(u'name', self.attributes[u'identity'])
        super(EntityAdapter, self).validate(**kwargs)

    def _identifier(self):
        """
        Generate identifier. identity=type/identifier.
        Default is per-type counter, derived classes can override.
        """
        try: counter = type(self)._identifier_count
        except AttributeError: counter = type(self)._identifier_count = AtomicCount()
        return str(counter.next())

    def _refresh(self):
        """Refresh self.attributes from implementation object(s)."""
        for impl in self._implementations:
            impl.refresh_entity(self.attributes)
        return bool(self._implementations)

    def _add_implementation(self, impl):
        """Add an implementaiton object to use to refresh our attributes"""
        self._implementations.append(impl)

    def create(self):
        """Subclasses can add extra create actions here"""
        pass

    def read(self, request):
        """Handle read request, default is to return attributes."""
        request_type = self.entity_type.schema.long_name(request.properties.get('type'))
        if request_type and self.type != request_type:
            raise NotFoundStatus("Entity type '%s' does match requested type '%s'" %
                           (self.type, request_type))
        return (OK, self.attributes)

    def update(self, request):
        """Handle update request with new attributes from management client"""
        self.entity_type.update_check(request.body, self.attributes)
        newattrs = dict(self.attributes, **request.body)
        self.entity_type.validate(newattrs, update=True)
        self.attributes = newattrs
        self._update()
        return (OK, self.attributes)

    def _update(self):
        """Subclasses implement update logic here"""
        pass

    def delete(self, request):
        """Handle delete request from client"""
        self._delete()
        self._agent.remove(self)
        return (NO_CONTENT, {})

    def _delete(self):
        """Subclasses implement delete logic here"""
        pass

    def __str__(self):
        keys = sorted(self.attributes.keys())
        # If the attribute is hidden the attribute value will show up as stars ('*******').
        return "Entity(%s)" % ", ".join("%s=%s" % (k, '*******' if self.entity_type.attribute(k).hidden else self.attributes[k]) for k in keys)


class ContainerEntity(EntityAdapter):

    def create(self):
        self._qd.qd_dispatch_configure_container(self._dispatch, self)

    def _identifier(self):
        self.attributes.setdefault("containerName", "00000000-0000-0000-0000-000000000000")
        return self.attributes["containerName"]

    def __str__(self):
        return super(ContainerEntity, self).__str__().replace("Entity(", "ContainerEntity(")


class RouterEntity(EntityAdapter):
    def __init__(self, agent, entity_type, attributes=None):
        super(RouterEntity, self).__init__(agent, entity_type, attributes, validate=False)
        # Router is a mix of configuration and operational entity.
        # The statistics attributes are operational not configured.
        self._add_implementation(
            CImplementation(agent.qd, entity_type, self._dispatch))

    def _identifier(self): return self.attributes.get('routerId')

    def create(self):
        self._qd.qd_dispatch_configure_router(self._dispatch, self)

    def __str__(self):
        return super(RouterEntity, self).__str__().replace("Entity(", "RouterEntity(")


class AddressEntity(EntityAdapter):
    def __init__(self, agent, entity_type, attributes=None):
        super(AddressEntity, self).__init__(agent, entity_type, attributes, validate=False)
        # Router is a mix of configuration and operational entity.
        # The statistics attributes are operational not configured.
        self._add_implementation(
            CImplementation(agent.qd, entity_type, self._dispatch))

    def _identifier(self): return self.attributes.get('identity')

    def create(self):
        self._qd.qd_dispatch_configure_address(self._dispatch, self)


class LinkRouteEntity(EntityAdapter):
    def __init__(self, agent, entity_type, attributes=None):
        super(LinkRouteEntity, self).__init__(agent, entity_type, attributes, validate=False)
        # Router is a mix of configuration and operational entity.
        # The statistics attributes are operational not configured.
        self._add_implementation(
            CImplementation(agent.qd, entity_type, self._dispatch))

    def _identifier(self): return self.attributes.get('identity')

    def create(self):
        self._qd.qd_dispatch_configure_link_route(self._dispatch, self)


class AutoLinkEntity(EntityAdapter):
    def __init__(self, agent, entity_type, attributes=None):
        super(AutoLinkEntity, self).__init__(agent, entity_type, attributes, validate=False)
        # Router is a mix of configuration and operational entity.
        # The statistics attributes are operational not configured.
        self._add_implementation(
            CImplementation(agent.qd, entity_type, self._dispatch))

    def _identifier(self): return self.attributes.get('identity')

    def create(self):
        self._qd.qd_dispatch_configure_auto_link(self._dispatch, self)


class LogEntity(EntityAdapter):

    def __init__(self, agent, entity_type, attributes=None, validate=True):
        # Special defaults for DEFAULT module.
        if attributes.get("module") == "DEFAULT":
            defaults = dict(enable="info+", timestamp=True, source=False, output="stderr")
            attributes = dict(defaults, **attributes)
        super(LogEntity, self).__init__(agent, entity_type, attributes, validate=True)

    def _identifier(self): return self.attributes.get('module')

    def create(self):
        self._qd.qd_log_entity(self)

    def _update(self):
        self._qd.qd_log_entity(self)

    def _delete(self):
        """Can't actually delete a log source but return it to the default state"""
        self._qd.qd_log_source_reset(self.attributes['module'])

    def __str__(self):
        return super(LogEntity, self).__str__().replace("Entity(", "LogEntity(")

def _addr_port_identifier(entity):
    for attr in ['addr', 'port']: # Set default values if need be
        entity.attributes.setdefault(
            attr, entity.entity_type.attribute(attr).missing_value())
    return "%s:%s" % (entity.attributes['addr'], entity.attributes['port'])


class ListenerEntity(EntityAdapter):
    def create(self):
        config_listener = self._qd.qd_dispatch_configure_listener(self._dispatch, self)
        self._qd.qd_connection_manager_start(self._dispatch)
        return config_listener

<<<<<<< HEAD
    def _identifier(self):
        return _addr_port_identifier(self)

    def __str__(self):
        return super(ListenerEntity, self).__str__().replace("Entity(", "ListenerEntity(")
=======
    def _delete(self):
        self._qd.qd_connection_manager_delete_listener(self._dispatch, self._implementations[0].key)
>>>>>>> 620d779a

    def _identifier(self): return _addr_port_identifier(self)

class ConnectorEntity(EntityAdapter):
    def create(self):
        config_connector = self._qd.qd_dispatch_configure_connector(self._dispatch, self)
        self._qd.qd_connection_manager_start(self._dispatch)
        return config_connector

    def _delete(self):
        self._qd.qd_connection_manager_delete_connector(self._dispatch, self._implementations[0].key)

    def _identifier(self):
        return _addr_port_identifier(self)

    def __str__(self):
        return super(ConnectorEntity, self).__str__().replace("Entity(", "ConnectorEntity(")

class FixedAddressEntity(EntityAdapter):
    def create(self):
        self._qd.qd_dispatch_configure_fixed_address(self._dispatch, self)

    def __str__(self):
        return super(FixedAddressEntity, self).__str__().replace("Entity(", "FixedAddressEntity(")


class WaypointEntity(EntityAdapter):
    def create(self):
        self._qd.qd_dispatch_configure_waypoint(self._dispatch, self)
        #self._qd.qd_waypoint_activate_all(self._dispatch)

    def __str__(self):
        return super(WaypointEntity, self).__str__().replace("Entity(", "WaypointEntity(")

class LinkRoutePatternEntity(EntityAdapter):
    def create(self):
        self._qd.qd_dispatch_configure_lrp(self._dispatch, self)

<<<<<<< HEAD
    def __str__(self):
        return super(LinkRoutePatternEntity, self).__str__().replace("Entity(", "LinkRoutePatternEntity(")
=======
class AddressEntity(EntityAdapter):
    def create(self):
        self._qd.qd_dispatch_configure_address(self._dispatch, self)

class LinkRouteEntity(EntityAdapter):
    def create(self):
        self._qd.qd_dispatch_configure_link_route(self._dispatch, self)

class AutoLinkEntity(EntityAdapter):
    def create(self):
        self._qd.qd_dispatch_configure_auto_link(self._dispatch, self)
>>>>>>> 620d779a

class ConsoleEntity(EntityAdapter):
    def __str__(self):
        return super(ConsoleEntity, self).__str__().replace("Entity(", "ConsoleEntity(")

    def create(self):
        # if a named listener is present, use its addr:port 
        name = self.attributes.get('listener')
        if name:
            listeners = self._agent.find_entity_by_type("listener")
            for listener in listeners:
                if listener.name == name:
                    try:
                        #required
                        host   = listener.attributes['addr']
                        port   = listener.attributes['port']
                        wsport = self.attributes['wsport']
                        #optional
                        home   = self.attributes.get('home')
                        args   = self.attributes.get('args')

                        pargs = []
                        pargs.append(self.attributes['proxy'])
                        pargs.append(str(self.attributes['wsport']))
                        pargs.append("%s:%s" % (host, port))
                        if home:
                            pargs.append("--web")
                            pargs.append(self.attributes['home'])
                        if args:
                            pargs.append(args)

                        #run the external program
                        Popen(pargs)
                    except:
                        self._agent.log(LOG_ERROR, "Can't parse console entity: %s" % (format_exc()))
                    break

class DummyEntity(EntityAdapter):
    def callme(self, request):
        return (OK, dict(**request.properties))


class RouterLinkEntity(EntityAdapter):
    def __str__(self):
        return super(RouterLinkEntity, self).__str__().replace("Entity(", "RouterLinkEntity(")


class RouterNodeEntity(EntityAdapter):
    def _identifier(self):
        return self.attributes.get('routerId')

    def __str__(self):
        return super(RouterNodeEntity, self).__str__().replace("Entity(", "RouterNodeEntity(")


class RouterAddressEntity(EntityAdapter):
    def _identifier(self):
        return self.attributes.get('key')

    def __str__(self):
        return super(RouterAddressEntity, self).__str__().replace("Entity(", "RouterAddressEntity(")


class ConnectionEntity(EntityAdapter):
    def _identifier(self):
        return self.attributes.get('host')

    def __str__(self):
        return super(ConnectionEntity, self).__str__().replace("Entity(", "ConnectionEntity(")


class AllocatorEntity(EntityAdapter):
    def _identifier(self):
        return self.attributes.get('typeName')

    def __str__(self):
        return super(AllocatorEntity, self).__str__().replace("Entity(", "AllocatorEntity(")


class EntityCache(object):
    """
    Searchable cache of entities, can be refreshed from implementation objects.
    """

    def __init__(self, agent):
        self.entities = []
        self.implementations = {}
        self.agent = agent
        self.qd = self.agent.qd
        self.schema = agent.schema
        self.log = self.agent.log

    def map_filter(self, function, test):
        """Filter with test then apply function."""
        return map(function, ifilter(test, self.entities))

    def map_type(self, function, type):
        """Apply function to all entities of type, if type is None do all entities"""
        if type is None:
            return map(function, self.entities)
        else:
            if not isinstance(type, EntityType): type = self.schema.entity_type(type)
            return map(function, ifilter(lambda e: e.entity_type.is_a(type), self.entities))

    def add(self, entity):
        """Add an entity to the agent"""
        self.log(LOG_DEBUG, "Add entity: %s" % entity)
        entity.validate()       # Fill in defaults etc.
        # Validate in the context of the existing entities for uniqueness
        self.schema.validate_full(chain(iter([entity]), iter(self.entities)))
        self.entities.append(entity)

    def _add_implementation(self, implementation, adapter=None):
        """Create an adapter to wrap the implementation object and add it"""
        cls = self.agent.entity_class(implementation.entity_type)
        if not adapter:
            adapter = cls(self.agent, implementation.entity_type, validate=False)
        self.implementations[implementation.key] = adapter
        adapter._add_implementation(implementation)
        adapter._refresh()
        self.add(adapter)

    def add_implementation(self, implementation, adapter=None):
        self._add_implementation(implementation, adapter=adapter)

    def _remove(self, entity):
        try:
            self.entities.remove(entity)
            self.log(LOG_DEBUG, "Remove %s entity: %s" %
                     (entity.entity_type.short_name, entity.attributes['identity']))
        except ValueError: pass

    def remove(self, entity):
        self._remove(entity)

    def _remove_implementation(self, key):
        if key in self.implementations:
            entity = self.implementations[key]
            del self.implementations[key]
            self._remove(entity)

    def remove_implementation(self, key):
        self._remove_implementation(key)

    def refresh_from_c(self):
        """Refresh entities from the C dispatch runtime"""
        REMOVE, ADD = 0, 1

        def remove_redundant(events):
            """Remove redundant add/remove pairs of events."""
            add = {}            # add[pointer] = index of add event.
            redundant = []      # List of redundant event indexes.
            for i in xrange(len(events)):
                action, type, pointer = events[i]
                if action == ADD:
                    add[pointer] = i
                elif pointer in add: # action == REMOVE and there's an ADD
                    redundant.append(add[pointer])
                    redundant.append(i)
                    del add[pointer]
            for i in sorted(redundant, reverse=True):
                events.pop(i)

        # FIXME aconway 2014-10-23: locking is ugly, push it down into C code.
        self.qd.qd_dispatch_router_lock(self.agent.dispatch)
        try:
            events = []
            self.qd.qd_entity_refresh_begin(events)
            remove_redundant(events)
            for action, type, pointer in events:
                if action == REMOVE:
                    self._remove_implementation(pointer)
                elif action == ADD:
                    entity_type = self.schema.entity_type(type)
                    self._add_implementation(CImplementation(self.qd, entity_type, pointer))
            # Refresh the entity values while the lock is still held.
            for e in self.entities: e._refresh()
        finally:
            self.qd.qd_entity_refresh_end()
            self.qd.qd_dispatch_router_unlock(self.agent.dispatch)

class ManagementEntity(EntityAdapter):
    """An entity representing the agent itself. It is a singleton created by the agent."""

    def __init__(self, agent, entity_type, attributes, validate=True):
        attributes = {"identity": "self", "name": "self"}
        super(ManagementEntity, self).__init__(agent, entity_type, attributes, validate=validate)
        self.__dict__["_schema"] = entity_type.schema

    def requested_type(self, request):
        type = request.properties.get('entityType')
        if type: return self._schema.entity_type(type)
        else: return None

    def query(self, request):
        """Management node query operation"""
        entity_type = self.requested_type(request)
        if entity_type:
            all_attrs = set(entity_type.attributes.keys())
        else:
            all_attrs = self._schema.all_attributes

        names = set(request.body.get('attributeNames'))
        if names:
            unknown = names - all_attrs
            if unknown:
                if entity_type:
                    for_type = " for type %s" % entity_type.name
                else:
                    for_type = ""
                raise NotFoundStatus("Unknown attributes %s%s." % (list(unknown), for_type))
        else:
            names = all_attrs

        results = []
        def add_result(entity):
            result = []
            non_empty = False
            for name in names:
                result.append(entity.attributes.get(name))
                if result[-1] is not None: non_empty = True
            if non_empty: results.append(result)

        self._agent.entities.map_type(add_result, entity_type)
        return (OK, {'attributeNames': list(names), 'results': results})

    def get_types(self, request):
        type = self.requested_type(request)
        return (OK, dict((t.name, [b.name for b in t.all_bases])
                         for t in self._schema.by_type(type)))

    def get_annotations(self, request):
        type = self.requested_type(request)
        return (OK, dict((t.name, [a.name for a in t.annotations])
                         for t in self._schema.by_type(type)))

    def get_operations(self, request):
        type = self.requested_type(request)
        return (OK, dict((t, et.operations)
                         for t, et in self._schema.entity_types.iteritems()
                         if not type or type.name == t))

    def get_attributes(self, request):
        type = self.requested_type(request)
        return (OK, dict((t, [a for a in et.attributes])
                         for t, et in self._schema.entity_types.iteritems()
                         if not type or type.name == t))

    def get_mgmt_nodes(self, request):
        router = self._agent.entities.map_type(None, 'router')[0]
        area = router.attributes['area']
        def node_address(node):
            return str(Address.topological(node.attributes['routerId'], "$management", area))
        return (OK, self._agent.entities.map_type(node_address, 'router.node'))

    def get_schema(self, request):
        return (OK, self._schema.dump())

    def _intprop(self, request, prop):
        value = request.properties.get(prop)
        if value is not None: value = int(value)
        return value

    def get_json_schema(self, request):
        return (OK, json.dumps(self._schema.dump(), indent=self._intprop(request, "indent")))

    def get_log(self, request):
        logs = self._qd.qd_log_recent_py(self._intprop(request, "limit") or -1)
        return (OK, logs)

    def profile(self, request):
        """Start/stop the python profiler, returns profile results"""
        profile = self.__dict__.get("_profile")
        if "start" in request.properties:
            if not profile:
                profile = self.__dict__["_profile"] = Profile()
            profile.enable()
            self._log(LOG_INFO, "Started python profiler")
            return (OK, None)
        if not profile:
            raise BadRequestStatus("Profiler not started")
        if "stop" in request.properties:
            profile.create_stats()
            self._log(LOG_INFO, "Stopped python profiler")
            out = StringIO()
            stats = pstats.Stats(profile, stream=out)
            try:
                stop = request.properties["stop"]
                if stop == "kgrind": # Generate kcachegrind output using pyprof2calltree
                    from pyprof2calltree import convert
                    convert(stats, out)
                elif stop == "visualize": # Start kcachegrind using pyprof2calltree
                    from pyprof2calltree import visualize
                    visualize(stats)
                else:
                    stats.print_stats() # Plain python profile stats
                return (OK, out.getvalue())
            finally:
                out.close()
        raise BadRequestStatus("Bad profile request %s" % (request))

class Agent(object):
    """AMQP managment agent. Manages entities, directs requests to the correct entity."""

    def __init__(self, dispatch, qd):
        self.qd = qd
        self.dispatch = dispatch
        self.schema = QdSchema()
        self.entities = EntityCache(self)
        self.request_lock = Lock()
        self.log_adapter = LogAdapter("AGENT")
        self.management = self.create_entity({"type": "management"})
        self.add_entity(self.management)

    def log(self, level, text):
        info = traceback.extract_stack(limit=2)[0] # Caller frame info
        self.log_adapter.log(level, text, info[0], info[1])

    def activate(self, address):
        """Register the management address to receive management requests"""
        self.entities.refresh_from_c()
        self.log(LOG_INFO, "Activating management agent on %s" % address)
        self.io = IoAdapter(self.receive, address, 'L', '0', TREATMENT_ANYCAST_CLOSEST)

    def entity_class(self, entity_type):
        """Return the class that implements entity_type"""
        class_name = camelcase(entity_type.short_name, capital=True) + 'Entity'
        entity_class = globals().get(class_name)
        if not entity_class:
            raise InternalServerErrorStatus(
                "Can't find implementation '%s' for '%s'" % (class_name, entity_type.name))
        return entity_class

    def create_entity(self, attributes):
        """Create an instance of the implementation class for an entity"""

        if attributes.get('identity') is not None:
            raise BadRequestStatus("'identity' attribute cannot be specified %s" % attributes)
        if attributes.get('type') is None:
            raise BadRequestStatus("No 'type' attribute in %s" % attributes)
        entity_type = self.schema.entity_type(attributes['type'])
        return self.entity_class(entity_type)(self, entity_type, attributes)

    def respond(self, request, status=OK, description=None, body=None):
        """Send a response to the client"""
        if body is None: body = {}
        description = description or STATUS_TEXT[status]
        response = Message(
            address=request.reply_to,
            correlation_id=request.correlation_id,
            properties={'statusCode': status, 'statusDescription': description},
            body=body)
        self.log(LOG_DEBUG, "Agent response:\n  %s\n  Responding to: \n  %s"%(response, request))
        try:
            self.io.send(response)
        except:
            self.log(LOG_ERROR, "Can't respond to %s: %s"%(request, format_exc()))

    def receive(self, request, link_id):
        """Called when a management request is received."""
        def error(e, trace):
            """Raise an error"""
            self.log(LOG_ERROR, "Error dispatching %s: %s\n%s"%(request, e, trace))
            self.respond(request, e.status, e.description)

        # If there's no reply_to, don't bother to process the request.
        if not request.reply_to:
            return

        # Coarse locking, handle one request at a time.
        with self.request_lock:
            try:
                self.entities.refresh_from_c()
                self.log(LOG_DEBUG, "Agent request %s on link %s"%(request, link_id))
                status, body = self.handle(request)
                self.respond(request, status=status, body=body)
            except ManagementError, e:
                error(e, format_exc())
            except ValidationError, e:
                error(BadRequestStatus(str(e)), format_exc())
            except Exception, e:
                error(InternalServerErrorStatus("%s: %s"%(type(e).__name__, e)), format_exc())

    def entity_type(self, type):
        try: return self.schema.entity_type(type)
        except ValidationError, e: raise NotFoundStatus(str(e))

    def handle(self, request):
        """
        Handle a request.
        Dispatch management node requests to self, entity requests to the entity.
        @return: (response-code, body)
        """
        operation = required_property('operation', request)
        if operation.lower() == 'create':
            # Create requests are entity requests but must be handled by the agent since
            # the entity does not yet exist.
            return self.create(request)
        else:
            target = self.find_entity(request)
            target.entity_type.allowed(operation, request.body)
            try:
                method = getattr(target, operation.lower().replace("-", "_"))
            except AttributeError:
                not_implemented(operation, target.type)
            return method(request)

    def _create(self, attributes):
        """Create an entity, called externally or from configuration file."""
        entity = self.create_entity(attributes)
        pointer = entity.create()
        if pointer:
            cimplementation = CImplementation(self.qd, entity.entity_type, pointer)
            self.entities.add_implementation(cimplementation, entity)
        else:
            self.add_entity(entity)
        return entity

    def create(self, request):
        """
        Create operation called from an external client.
        Create is special: it is directed at an entity but the entity
        does not yet exist so it is handled initially by the agent and
        then delegated to the new entity.
        """
        attributes = request.body
        for a in ['type', 'name']:
            prop = request.properties.get(a)
            if prop:
                old = attributes.setdefault(a, prop)
                if old is not None and old != prop:
                    raise BadRequestStatus("Conflicting values for '%s'" % a)
            attributes[a] = prop
        if attributes.get('type') is None:
            raise BadRequestStatus("No 'type' attribute in %s" % attributes)
        et = self.schema.entity_type(attributes['type'])
        et.allowed("CREATE", attributes)
        et.create_check(attributes)
        return (CREATED, self._create(attributes).attributes)

    def configure(self, attributes):
        """Created via configuration file"""
        self._create(attributes)

    def add_entity(self, entity):
        """Add an entity adapter"""
        self.entities.add(entity)

    def remove(self, entity):
        self.entities.remove(entity)

    def add_implementation(self, implementation, entity_type_name):
        """Add an internal python implementation object, it will be wrapped with an entity adapter"""
        self.entities.add_implementation(
            PythonImplementation(self.entity_type(entity_type_name), implementation))

    def remove_implementation(self, implementation):
        """Remove and internal python implementation object."""
        self.entities.remove_implementation(id(implementation))

    def find_entity(self, request):
        """Find the entity addressed by request"""

        requested_type = request.properties.get('type')
        if requested_type:
            requested_type = self.schema.entity_type(requested_type)
        # ids is a map of identifying attribute values
        ids = dict((k, request.properties.get(k))
                   for k in ['name', 'identity'] if k in request.properties)

        # Special case for management object: if no name/id and no conflicting type
        # then assume this is for "self"
        if not ids:
            if not requested_type or self.management.entity_type.is_a(requested_type):
                return self.management
            else:
                raise BadRequestStatus("No name or identity provided")

        def attrvals():
            """String form of the id attribute values for error messages"""
            return " ".join(["%s=%r" % (k, v) for k, v in ids.iteritems()])

        k, v = ids.iteritems().next() # Get the first id attribute
        found = self.entities.map_filter(None, lambda e: e.attributes.get(k) == v)
        if len(found) == 1:
            entity = found[0]
        elif len(found) > 1:
            raise InternalServerErrorStatus(
                "Duplicate (%s) entities with %s=%r" % (len(found), k, v))
        else:
            raise NotFoundStatus("No entity with %s" % attrvals())

        for k, v in ids.iteritems():
            if entity[k] != v: raise BadRequestStatus("Conflicting %s" % attrvals())

        if requested_type:
            if not entity.entity_type.is_a(requested_type):
                raise BadRequestStatus("Entity type '%s' does not extend requested type '%s'" %
                                       (entity.entity_type.name, requested_type))

        return entity

    def find_entity_by_type(self, type):
        return self.entities.map_type(None, type)<|MERGE_RESOLUTION|>--- conflicted
+++ resolved
@@ -333,16 +333,14 @@
         self._qd.qd_connection_manager_start(self._dispatch)
         return config_listener
 
-<<<<<<< HEAD
     def _identifier(self):
         return _addr_port_identifier(self)
 
     def __str__(self):
         return super(ListenerEntity, self).__str__().replace("Entity(", "ListenerEntity(")
-=======
+
     def _delete(self):
         self._qd.qd_connection_manager_delete_listener(self._dispatch, self._implementations[0].key)
->>>>>>> 620d779a
 
     def _identifier(self): return _addr_port_identifier(self)
 
@@ -381,22 +379,29 @@
     def create(self):
         self._qd.qd_dispatch_configure_lrp(self._dispatch, self)
 
-<<<<<<< HEAD
     def __str__(self):
         return super(LinkRoutePatternEntity, self).__str__().replace("Entity(", "LinkRoutePatternEntity(")
-=======
+
 class AddressEntity(EntityAdapter):
     def create(self):
         self._qd.qd_dispatch_configure_address(self._dispatch, self)
 
+    def __str__(self):
+        return super(AddressEntity, self).__str__().replace("Entity(", "AddressEntity(")
+
 class LinkRouteEntity(EntityAdapter):
     def create(self):
         self._qd.qd_dispatch_configure_link_route(self._dispatch, self)
 
+    def __str__(self):
+        return super(LinkRouteEntity, self).__str__().replace("Entity(", "LinkRouteEntity(")
+
 class AutoLinkEntity(EntityAdapter):
     def create(self):
         self._qd.qd_dispatch_configure_auto_link(self._dispatch, self)
->>>>>>> 620d779a
+
+    def __str__(self):
+        return super(AutoLinkEntity, self).__str__().replace("Entity(", "AutoLinkEntity(")
 
 class ConsoleEntity(EntityAdapter):
     def __str__(self):
