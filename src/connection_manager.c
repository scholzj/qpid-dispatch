/*
 * Licensed to the Apache Software Foundation (ASF) under one
 * or more contributor license agreements.  See the NOTICE file
 * distributed with this work for additional information
 * regarding copyright ownership.  The ASF licenses this file
 * to you under the Apache License, Version 2.0 (the
 * "License"); you may not use this file except in compliance
 * with the License.  You may obtain a copy of the License at
 *
 *   http://www.apache.org/licenses/LICENSE-2.0
 *
 * Unless required by applicable law or agreed to in writing,
 * software distributed under the License is distributed on an
 * "AS IS" BASIS, WITHOUT WARRANTIES OR CONDITIONS OF ANY
 * KIND, either express or implied.  See the License for the
 * specific language governing permissions and limitations
 * under the License.
 */

#include <qpid/dispatch/connection_manager.h>
#include <qpid/dispatch/ctools.h>
#include "dispatch_private.h"
#include "connection_manager_private.h"
#include "server_private.h"
#include "entity.h"
#include "entity_cache.h"
#include "schema_enum.h"
#include <string.h>
#include <stdio.h>

struct qd_config_listener_t {
    bool is_connector;
    DEQ_LINKS(qd_config_listener_t);
    qd_listener_t      *listener;
    qd_server_config_t  configuration;
};

DEQ_DECLARE(qd_config_listener_t, qd_config_listener_list_t);


struct qd_config_connector_t {
    bool is_connector;
    DEQ_LINKS(qd_config_connector_t);
    void                            *context;
    const char                      *connector_name;
    qd_connector_t                  *connector;
    qd_server_config_t               configuration;
    bool                             started;
    qd_connection_manager_handler_t  open_handler;
    qd_connection_manager_handler_t  close_handler;
    void                            *handler_context;
};

DEQ_DECLARE(qd_config_connector_t, qd_config_connector_list_t);


struct qd_connection_manager_t {
    qd_log_source_t             *log_source;
    qd_server_t                 *server;
    qd_config_listener_list_t    config_listeners;
    qd_config_connector_list_t   config_connectors;
    qd_config_connector_list_t   on_demand_connectors;
};


// True if entity has any of attributes.
static bool has_attrs(qd_entity_t *entity, const char **attributes, int n) {
    for (int i = 0; i < n; ++i)
        if (qd_entity_has(entity, attributes[i])) return true;
    return false;
}

static const char *ssl_attributes[] = {
  "certDb", "certFile", "keyFile", "passwordFile", "password"
};
static const int ssl_attributes_count = sizeof(ssl_attributes)/sizeof(ssl_attributes[0]);

static void qd_server_config_free(qd_server_config_t *cf)
{
    if (!cf) return;
    free(cf->host);
    free(cf->port);
    free(cf->role);
    free(cf->sasl_mechanisms);
    if (cf->ssl_enabled) {
        free(cf->ssl_certificate_file);
        free(cf->ssl_private_key_file);
        free(cf->ssl_password);
        free(cf->ssl_trusted_certificate_db);
        free(cf->ssl_trusted_certificates);
    }
    memset(cf, 0, sizeof(*cf));
}

#define CHECK() if (qd_error_code()) goto error

/**
 * Private function to set the values of booleans strip_inbound_annotations and strip_outbound_annotations
 * based on the corresponding values for the settings in qdrouter.json
 * strip_inbound_annotations and strip_outbound_annotations are defaulted to true
 */
static void load_strip_annotations(qd_server_config_t *config, const char* stripAnnotations)
{
    if(stripAnnotations) {
    	if (strcmp(stripAnnotations, "both") == 0) {
    		config->strip_inbound_annotations  = true;
    		config->strip_outbound_annotations = true;
    	}
    	else if (strcmp(stripAnnotations, "in") == 0) {
    		config->strip_inbound_annotations  = true;
    		config->strip_outbound_annotations = false;
    	}
    	else if (strcmp(stripAnnotations, "out") == 0) {
    		config->strip_inbound_annotations  = false;
    		config->strip_outbound_annotations = true;
    	}
    	else if (strcmp(stripAnnotations, "no") == 0) {
    		config->strip_inbound_annotations  = false;
    		config->strip_outbound_annotations = false;
    	}
    }
    else {
    	assert(stripAnnotations);
    	//This is just for safety. Default to stripInboundAnnotations and stripOutboundAnnotations to true (to "both").
		config->strip_inbound_annotations  = true;
		config->strip_outbound_annotations = true;
    }
}

static qd_error_t load_server_config(qd_dispatch_t *qd, qd_server_config_t *config, qd_entity_t* entity)
{
    qd_error_clear();

<<<<<<< HEAD
    bool authenticatePeer   = qd_entity_opt_bool(entity, "authenticatePeer",  false); CHECK();
    bool requireEncryption  = qd_entity_opt_bool(entity, "requireEncryption", false); CHECK();
    bool requireSsl         = qd_entity_opt_bool(entity, "requireSsl",        false); CHECK();
    bool depRequirePeerAuth = qd_entity_opt_bool(entity, "requirePeerAuth",   false); CHECK();
    bool depAllowUnsecured  = qd_entity_opt_bool(entity, "allowUnsecured", !requireSsl); CHECK();
=======
    char *authenticatePeer   = qd_entity_opt_string(entity, "authenticatePeer",  0);     CHECK();
    char *stripAnnotations   = qd_entity_opt_string(entity, "stripAnnotations",  0);     CHECK();
    bool  requireEncryption  = qd_entity_opt_bool(entity,   "requireEncryption", false); CHECK();
    bool  requireSsl         = qd_entity_opt_bool(entity,   "requireSsl",        false); CHECK();
    bool  depRequirePeerAuth = qd_entity_opt_bool(entity,   "requirePeerAuth",   false); CHECK();
    bool  depAllowUnsecured  = qd_entity_opt_bool(entity,   "allowUnsecured", !requireSsl); CHECK();
    bool  depAllowNoSasl     = qd_entity_opt_bool(entity,   "allowNoSasl",       false); CHECK();
>>>>>>> 4acb7522

    memset(config, 0, sizeof(*config));
    config->host            = qd_entity_get_string(entity, "addr"); CHECK();
    config->port            = qd_entity_get_string(entity, "port"); CHECK();
    config->role            = qd_entity_get_string(entity, "role"); CHECK();
    config->max_frame_size  = qd_entity_get_long(entity, "maxFrameSize"); CHECK();
    config->sasl_mechanisms = qd_entity_opt_string(entity, "saslMechanisms", 0); CHECK();
    config->ssl_enabled = has_attrs(entity, ssl_attributes, ssl_attributes_count);

<<<<<<< HEAD
    //
    // For now we are hardwiring this attribute to true.  If there's an outcry from the
    // user community, we can revisit this later.
    //
    config->allowInsecureAuthentication = true;
=======
    load_strip_annotations(config, stripAnnotations);

    if (authenticatePeer) {
    	if (strcmp(authenticatePeer, "yes") == 0) {
            config->requireAuthentication       = true;
            config->allowInsecureAuthentication = false;
        } else if (strcmp(authenticatePeer, "insecureOk") == 0) {
            config->requireAuthentication       = true;
            config->allowInsecureAuthentication = true;
        } else {
            config->requireAuthentication       = false;
            config->allowInsecureAuthentication = true;
        }
    } else {
        config->requireAuthentication       = !depAllowNoSasl;
        config->allowInsecureAuthentication = !depRequirePeerAuth;
    }
>>>>>>> 4acb7522

    config->requireAuthentication = authenticatePeer || depRequirePeerAuth;
    config->requireEncryption     = requireEncryption || !depAllowUnsecured;

    if (config->ssl_enabled) {
        config->ssl_required = requireSsl || !depAllowUnsecured;
        config->ssl_require_peer_authentication = config->sasl_mechanisms &&
            strstr(config->sasl_mechanisms, "EXTERNAL") != 0;
        config->ssl_certificate_file =
            qd_entity_opt_string(entity, "certFile", 0); CHECK();
        config->ssl_private_key_file =
            qd_entity_opt_string(entity, "keyFile", 0); CHECK();
        config->ssl_password =
            qd_entity_opt_string(entity, "password", 0); CHECK();
        config->ssl_trusted_certificate_db =
            qd_entity_opt_string(entity, "certDb", 0); CHECK();
        config->ssl_trusted_certificates =
            qd_entity_opt_string(entity, "trustedCerts", 0); CHECK();
    }

<<<<<<< HEAD
=======
    free(stripAnnotations);
    free(authenticatePeer);
>>>>>>> 4acb7522
    return QD_ERROR_NONE;

  error:
    qd_server_config_free(config);
    return qd_error_code();
}

void qd_dispatch_configure_listener(qd_dispatch_t *qd, qd_entity_t *entity)
{
    qd_connection_manager_t *cm = qd->connection_manager;
    qd_config_listener_t *cl = NEW(qd_config_listener_t);
    cl->is_connector = false;
    cl->listener = 0;
    load_server_config(qd, &cl->configuration, entity);
    DEQ_ITEM_INIT(cl);
    DEQ_INSERT_TAIL(cm->config_listeners, cl);
    qd_log(cm->log_source, QD_LOG_INFO, "Configured Listener: %s:%s role=%s",
           cl->configuration.host, cl->configuration.port, cl->configuration.role);
}


qd_error_t qd_dispatch_configure_connector(qd_dispatch_t *qd, qd_entity_t *entity)
{
    qd_error_clear();
    qd_connection_manager_t *cm = qd->connection_manager;
    qd_config_connector_t *cc = NEW(qd_config_connector_t);
    memset(cc, 0, sizeof(*cc));
    cc->is_connector = true;
    if (load_server_config(qd, &cc->configuration, entity))
        return qd_error_code();
    DEQ_ITEM_INIT(cc);
    if (strcmp(cc->configuration.role, "on-demand") == 0) {
        cc->connector_name = qd_entity_get_string(entity, "name"); QD_ERROR_RET();
        DEQ_INSERT_TAIL(cm->on_demand_connectors, cc);
        qd_log(cm->log_source, QD_LOG_INFO, "Configured on-demand connector: %s:%s name=%s",
               cc->configuration.host, cc->configuration.port, cc->connector_name);
    } else {
        DEQ_INSERT_TAIL(cm->config_connectors, cc);
        qd_log(cm->log_source, QD_LOG_INFO, "Configured Connector: %s:%s role=%s",
               cc->configuration.host, cc->configuration.port, cc->configuration.role);
    }
    return QD_ERROR_NONE;
}


qd_connection_manager_t *qd_connection_manager(qd_dispatch_t *qd)
{
    qd_connection_manager_t *cm = NEW(qd_connection_manager_t);
    if (!cm)
        return 0;

    cm->log_source = qd_log_source("CONN_MGR");
    cm->server     = qd->server;
    DEQ_INIT(cm->config_listeners);
    DEQ_INIT(cm->config_connectors);
    DEQ_INIT(cm->on_demand_connectors);

    return cm;
}


void qd_connection_manager_free(qd_connection_manager_t *cm)
{
    if (!cm) return;
    qd_config_listener_t *cl = DEQ_HEAD(cm->config_listeners);
    while (cl) {
        DEQ_REMOVE_HEAD(cm->config_listeners);
        qd_server_listener_free(cl->listener);
        qd_server_config_free(&cl->configuration);
        free(cl);
        cl = DEQ_HEAD(cm->config_listeners);
    }

    qd_config_connector_t *cc = DEQ_HEAD(cm->config_connectors);
    while(cc) {
        DEQ_REMOVE_HEAD(cm->config_connectors);
        qd_server_connector_free(cc->connector);
        qd_server_config_free(&cc->configuration);
        free(cc);
        cc = DEQ_HEAD(cm->config_connectors);
    }

    qd_config_connector_t *odc = DEQ_HEAD(cm->on_demand_connectors);
    while(odc) {
        DEQ_REMOVE_HEAD(cm->on_demand_connectors);
        if (odc->connector)
            qd_server_connector_free(odc->connector);
        qd_server_config_free(&odc->configuration);
        free(odc);
        odc = DEQ_HEAD(cm->on_demand_connectors);
    }
}


void qd_connection_manager_start(qd_dispatch_t *qd)
{
    qd_config_listener_t  *cl = DEQ_HEAD(qd->connection_manager->config_listeners);
    qd_config_connector_t *cc = DEQ_HEAD(qd->connection_manager->config_connectors);

    while (cl) {
        if (cl->listener == 0)
            cl->listener = qd_server_listen(qd, &cl->configuration, cl);
        cl = DEQ_NEXT(cl);
    }

    while (cc) {
        if (cc->connector == 0)
            cc->connector = qd_server_connect(qd, &cc->configuration, cc);
        cc = DEQ_NEXT(cc);
    }
}


qd_config_connector_t *qd_connection_manager_find_on_demand(qd_dispatch_t *qd, const char *name)
{
    qd_config_connector_t *cc = DEQ_HEAD(qd->connection_manager->on_demand_connectors);

    while (cc) {
        if (strcmp(cc->connector_name, name) == 0)
            break;
        cc = DEQ_NEXT(cc);
    }

    return cc;
}


void qd_connection_manager_set_handlers(qd_config_connector_t *cc,
                                        qd_connection_manager_handler_t open_handler,
                                        qd_connection_manager_handler_t close_handler,
                                        void *context)
{
    if (cc) {
        cc->open_handler    = open_handler;
        cc->close_handler   = close_handler;
        cc->handler_context = context;
    }
}


void qd_connection_manager_start_on_demand(qd_dispatch_t *qd, qd_config_connector_t *cc)
{
    if (cc && cc->connector == 0) {
        qd_log(qd->connection_manager->log_source, QD_LOG_INFO, "Starting on-demand connector: %s",
               cc->connector_name);
        cc->connector = qd_server_connect(qd, &cc->configuration, cc);
    }
}


void qd_connection_manager_stop_on_demand(qd_dispatch_t *qd, qd_config_connector_t *cc)
{
}

void *qd_config_connector_context(qd_config_connector_t *cc)
{
    return cc ? cc->context : 0;
}


void qd_config_connector_set_context(qd_config_connector_t *cc, void *context)
{
    if (cc)
        cc->context = context;
}


const char *qd_config_connector_name(qd_config_connector_t *cc)
{
    return cc ? cc->connector_name : 0;
}


void qd_connection_manager_connection_opened(qd_connection_t *conn)
{
    qd_config_connector_t *cc = (qd_config_connector_t*) qd_connection_get_config_context(conn);
    if (cc && cc->is_connector && cc->open_handler)
        cc->open_handler(cc->handler_context, conn);
}


void qd_connection_manager_connection_closed(qd_connection_t *conn)
{
    qd_config_connector_t *cc = (qd_config_connector_t*) qd_connection_get_config_context(conn);
    if (cc && cc->is_connector && cc->close_handler)
        cc->close_handler(cc->handler_context, conn);
}
<|MERGE_RESOLUTION|>--- conflicted
+++ resolved
@@ -131,21 +131,12 @@
 {
     qd_error_clear();
 
-<<<<<<< HEAD
     bool authenticatePeer   = qd_entity_opt_bool(entity, "authenticatePeer",  false); CHECK();
+    char *stripAnnotations  = qd_entity_opt_string(entity, "stripAnnotations", 0);    CHECK();
     bool requireEncryption  = qd_entity_opt_bool(entity, "requireEncryption", false); CHECK();
     bool requireSsl         = qd_entity_opt_bool(entity, "requireSsl",        false); CHECK();
     bool depRequirePeerAuth = qd_entity_opt_bool(entity, "requirePeerAuth",   false); CHECK();
     bool depAllowUnsecured  = qd_entity_opt_bool(entity, "allowUnsecured", !requireSsl); CHECK();
-=======
-    char *authenticatePeer   = qd_entity_opt_string(entity, "authenticatePeer",  0);     CHECK();
-    char *stripAnnotations   = qd_entity_opt_string(entity, "stripAnnotations",  0);     CHECK();
-    bool  requireEncryption  = qd_entity_opt_bool(entity,   "requireEncryption", false); CHECK();
-    bool  requireSsl         = qd_entity_opt_bool(entity,   "requireSsl",        false); CHECK();
-    bool  depRequirePeerAuth = qd_entity_opt_bool(entity,   "requirePeerAuth",   false); CHECK();
-    bool  depAllowUnsecured  = qd_entity_opt_bool(entity,   "allowUnsecured", !requireSsl); CHECK();
-    bool  depAllowNoSasl     = qd_entity_opt_bool(entity,   "allowNoSasl",       false); CHECK();
->>>>>>> 4acb7522
 
     memset(config, 0, sizeof(*config));
     config->host            = qd_entity_get_string(entity, "addr"); CHECK();
@@ -155,31 +146,13 @@
     config->sasl_mechanisms = qd_entity_opt_string(entity, "saslMechanisms", 0); CHECK();
     config->ssl_enabled = has_attrs(entity, ssl_attributes, ssl_attributes_count);
 
-<<<<<<< HEAD
     //
     // For now we are hardwiring this attribute to true.  If there's an outcry from the
     // user community, we can revisit this later.
     //
     config->allowInsecureAuthentication = true;
-=======
+
     load_strip_annotations(config, stripAnnotations);
-
-    if (authenticatePeer) {
-    	if (strcmp(authenticatePeer, "yes") == 0) {
-            config->requireAuthentication       = true;
-            config->allowInsecureAuthentication = false;
-        } else if (strcmp(authenticatePeer, "insecureOk") == 0) {
-            config->requireAuthentication       = true;
-            config->allowInsecureAuthentication = true;
-        } else {
-            config->requireAuthentication       = false;
-            config->allowInsecureAuthentication = true;
-        }
-    } else {
-        config->requireAuthentication       = !depAllowNoSasl;
-        config->allowInsecureAuthentication = !depRequirePeerAuth;
-    }
->>>>>>> 4acb7522
 
     config->requireAuthentication = authenticatePeer || depRequirePeerAuth;
     config->requireEncryption     = requireEncryption || !depAllowUnsecured;
@@ -200,11 +173,7 @@
             qd_entity_opt_string(entity, "trustedCerts", 0); CHECK();
     }
 
-<<<<<<< HEAD
-=======
     free(stripAnnotations);
-    free(authenticatePeer);
->>>>>>> 4acb7522
     return QD_ERROR_NONE;
 
   error:
