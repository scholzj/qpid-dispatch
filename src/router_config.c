--- conflicted
+++ resolved
@@ -189,73 +189,6 @@
 
     char *prefix    = qd_entity_get_string(entity, "prefix");    QD_ERROR_RET();
     char *connector = qd_entity_get_string(entity, "connector"); QD_ERROR_RET();
-<<<<<<< HEAD
-    char *direction = qd_entity_get_string(entity, "dir"); QD_ERROR_RET();
-    bool inbound    = true;
-    bool outbound   = true;
-
-    if (direction && strcmp(direction, "in") == 0)
-        outbound = false;
-    if (direction && strcmp(direction, "out") == 0)
-        inbound = false;
-
-    sys_mutex_lock(router->lock);
-    if (connector && connector[0]) {
-        //
-        // Look for an existing lrp_container for the same connector name
-        //
-        qd_lrp_container_t *lrpc = DEQ_HEAD(router->lrp_containers);
-        while (lrpc) {
-            if (strcmp(qd_config_connector_name(lrpc->cc), connector) == 0)
-                break;
-            lrpc = DEQ_NEXT(lrpc);
-        }
-
-        //
-        // If no lrp_container was found, create one and add it to the list
-        //
-        if (lrpc == 0) {
-            qd_config_connector_t *cc = qd_connection_manager_find_on_demand(router->qd, connector);
-            if (cc) {
-                lrpc = NEW(qd_lrp_container_t);
-                DEQ_ITEM_INIT(lrpc);
-                lrpc->qd    = router->qd;
-                lrpc->cc    = cc;
-                lrpc->timer = qd_timer(router->qd, qd_lrpc_timer_handler, lrpc);
-                lrpc->conn  = 0;
-                DEQ_INIT(lrpc->lrps);
-                DEQ_INSERT_TAIL(router->lrp_containers, lrpc);
-
-                qd_timer_schedule(lrpc->timer, 0);
-            }
-        }
-
-        if (lrpc == 0) {
-            sys_mutex_unlock(router->lock);
-            qd_error_t err =  qd_error(QD_ERROR_CONFIG, "Link-route-pattern configured with unknown connector: %s", connector);
-            free(prefix);
-            free(connector);
-            return err;
-        }
-
-        qd_lrp_t *lrp = qd_lrp_LH(prefix, inbound, outbound, lrpc);
-
-        if (!lrp) {
-            sys_mutex_unlock(router->lock);
-            qd_error_t err = qd_error(QD_ERROR_CONFIG,
-                                      "Failed to create link-route-pattern: prefix=%s connector=%s",
-                                      prefix, connector);
-            free(prefix);
-            free(connector);
-            return err;
-        }
-
-        qd_log(router->log_source, QD_LOG_INFO,
-               "Configured Link-route-pattern: prefix=%s dir=%s connector=%s", prefix, direction, connector);
-    } else
-        qd_log(router->log_source, QD_LOG_INFO,
-               "Configured Remote Link-route-pattern: prefix=%s dir=%s", prefix, direction);
-=======
     char *direction = qd_entity_get_string(entity, "dir");       QD_ERROR_RET();
 
     if (strcmp("in", direction) == 0 || strcmp("both", direction) == 0)
@@ -279,7 +212,6 @@
     bool  waypoint  = qd_entity_opt_bool(entity, "waypoint", false);   QD_ERROR_RET();
     long  in_phase  = qd_entity_opt_long(entity, "ingressPhase", -1);  QD_ERROR_RET();
     long  out_phase = qd_entity_opt_long(entity, "egressPhase", -1);   QD_ERROR_RET();
->>>>>>> 620d779a
 
     //
     // Formulate this configuration create it through the core management API.
